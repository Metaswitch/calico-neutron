<<<<<<< HEAD
neutron (1:2015.1.2-0ubuntu1~cloud0calico1.2.1+1) trusty; urgency=medium

  * Rebase Calico Neutron changes onto new upstream release

 -- Matt Dupre <matt@projectcalico.org>  Thu, 26 Nov 2015 12:54:03 +0000

neutron (1:2015.1.2-0ubuntu1~cloud0) trusty-kilo; urgency=medium
=======
neutron (1:2015.1.2-0ubuntu2~cloud0) trusty-kilo; urgency=medium
>>>>>>> 7fb056b0

  * New package for the Ubuntu Cloud Archive.

 -- Openstack Ubuntu Testing Bot <openstack-testing-bot@ubuntu.com>  Tue, 24 Nov 2015 21:58:27 +0000

neutron (1:2015.1.2-0ubuntu2) vivid; urgency=medium

  * Fix DHCP agent delete non-existant interface (LP: #1498370)
    - d/p/dhcp-protect-against-case-when-device-name-is-none.patch

 -- Edward Hope-Morley <edward.hope-morley@canonical.com>  Tue, 10 Nov 2015 00:11:31 +0000

neutron (1:2015.1.2-0ubuntu1) vivid; urgency=medium

  [ Chuck Short ]
  * Resynchronize with stable/kilo (7dbaa12) (LP: #1506058):
    - [7dbaa12] Changed filter field to router_id
    - [6c55f58] Do not log an error when deleting a linuxbridge does not exist
    - [118a76f] metadata: don't crash proxy on non-unicode user data
    - [eec8c50] Only get host data for floating ips on DVR routers
    - [9950ce2] Update dhcp host portbinding on failover
    - [1c87d72] func: Don't use private method of AsyncProcess
    - [834279c] Allow setting Agents description to None
    - [2f85b22] Process user iptables rules before INVALID
    - [f232475] Execute ipset command using check_exit_code
    - [d78899d] Don't write DHCP opts for SLAAC entries
    - [cb0554f] Check idl.run() return value before blocking
    - [2224851] Stop sending gratuitous arp when ip version is 6
    - [96276d5] Fix _ensure_default_security_group logic
    - [66a5116] Remove hack for sending gratuitous arp from fip ns
    - [2394418] populate port security default into network
    - [fc1c812] Remove early yields in _iter_hosts in dhcp agent
    - [2ead51a] Enable servicing lbaasV2 vip by DVR
    - [9498ea2] Descheduling DVR routers when ports are unbound from VM
    - [c74b05e] Bug-Fix for unexpected DHCP agent redundant
    - [e6a0e7d] Switch to dictionary for iptables find
    - [c377330] Add configurable options for HA networks
    - [114949b] Fix ipset can't be destroyed when last rule is deleted
    - [aba5e82] Updated NSXv plugin parameter descriptions
    - [d1a48f7] ovs: don't use ARP responder for IPv6 addresses
    - [4d15b6f] Configure gw_iface for RAs only in Master HA Router
    - [6975b2b] Register extraroute extension
    - [19d5ba4] Broadcast service port's arp in DVR
    - [767cea2] Stop device_owner from being set to 'network:*'
    - [2a6b34e] Fix a wrong condition for the _purge_metering_info function
    - [bf28c72] Add ARP spoofing protection for LinuxBridge agent
    - [635d5cf] Correct neutron-ns-metadata-proxy command when watch_log is
                False
    - [cc791b0] Fix usage of netaddr '.broadcast'
    - [f57a90a] Switch to using os-testr's copy of subunit2html
    - [c1201a2] Add optional file permission argument to replace_file()
    - [533900c] Adding loadbalanacerv2 device owner constant to neutron
                constants
    - [2a00016] Don't fatal error during initialization for missing service
                providers
    - [7c2727c] Update port bindings for master router
    - [6298a90] Setup reference service providers for API test runs
    - [6167d44] Move away nested transaction from _ensure_default_security_group
    - [c129bfa] Reject router-interface-add with a port which doesn't have any
                addresses
    - [770a105] SR-IOV: Fix SR-IOV agent to run ip link commands as root
    - [a0632d7] Catch ObjectDeletedError and skip port or subnet removal
    - [c4c8686] Cleanup stale metadata processes on l3 agent sync
    - [0c22d15] Bump stable/kilo next version to 2015.1.2
    - [4f9409d] lb-agent: ensure tap mtu is the same as physical device
    - [5d38dc5] Adds garp_master_repeat and garp_master_refresh to
                keepalived.conf
    - [e759c1c] Lower log level of errors caused by user requests to INFO
    - [1a1cc3d] Fix race condition by using lock on enable_radvd
    - [5827664] Remove bridge cleanup call
    - [23f5134] Added networking-plumgrid in plugin requirements

  [ Corey Byrant ]
  * d/rules: Prevent dh_python2 from guessing dependencies.

 -- Chuck Short <zulcss@ubuntu.com>  Thu, 15 Oct 2015 08:56:04 -0400

neutron (1:2015.1.1-0ubuntu2) vivid; urgency=medium

  * Additional support for stable/kilo (LP: #1481008):
    - d/neutron-pluging-linuxbridge-agent.init.in: Ensure that the right
      binary is used for neutron-plugin-linuxbridge-agent (LP: #1453188).

 -- Corey Bryant <corey.bryant@canonical.com>  Wed, 05 Aug 2015 11:23:17 -0400

neutron (1:2015.1.1-0ubuntu1) vivid; urgency=medium

  * Resynchronize with stable/kilo (1a46332) (LP: #1481008):
    - [9a23445] When disabling dhcp, delete fixed ip properly
    - [f9b7c2e] Moving out the cisco n1kv section to stackforge
    - [478f4e8] Arista ML2 driver should ignore non-vlan networks
    - [e8bfd4b] dhcp fails if extra_dhcp_opts for stateless subnet enabled
    - [ae5ffa3] Fix test discovery for api and functional paths
    - [9f74875] NSX QoS ext: RXTX factor can be decimal
    - [29c3f7a] In Arista ML2 driver Reconfigure VLAN on VM migration
    - [c2f2281] Avoid synchronizing session when deleting networkdhcpagentbinding
    - [71a6b65] Increase max attempts to 2 for pings on ARP tests
    - [5eff001] Fix failures introduced by the new version of mock
    - [97448d5] Catch broad exception in methods used in FixedIntervalLoopingCall
    - [0292876] Fix callback registry notification for security group rule
    - [86f80d4] Add security groups events
    - [86584f5] Avoid double-hopping deletes for security group rules
    - [68459f9] fix DHCP port changed when dhcp-agent restart
    - [4e2148e] Fix FloatingIP Namespace creation in DVR for Late Binding
    - [529dbc1] Fix tenant-id in Arista ML2 driver to support HA router
    - [88d76bc] Skip ARP protection if 0.0.0.0/0 in addr pairs
    - [469a7ec] Optimize ipset usage in IptablesFirewallDriver
    - [9ff6138] Provide work around for 0.0.0.0/0 ::/0 for ipset
    - [b2f717a] Fix l3 agent to not create already deleted router
    - [151b28c] Wrap ML2 delete_port with db retry decorator
    - [d71d716] Disable keepalived process in keepalived func test
    - [cca48ad] Ensure non-overlapping cidrs in subnetpools without galera
    - [c49c9c5] Check for 'removed' in port_info before reference
    - [e801eb2] L3 agent should do report state before full sync at start
    - [415adbf] tests: don't allow oslo.config to autodiscover config files
    - [2884595] Move pool dispose() before os.fork
    - [9bc3233] Randomize tunnel id query to avoid contention
    - [eec77c1] Support BP:ipv6-router in Neutron HA Router
    - [5407a42] Modify ipset functional tests to pass on older machines
    - [cf76475] Don't update floating IP status if no change
    - [81e043f] Don't delete port from bridge on delete_port event
    - [0c078f2] Block subnet create when a network hosts subnets allocated from different pools
    - [6bece0f] Create bridges in ovsdb monitor functional tests
    - [4ee8ac8] Fix the ImportErrors in l3 and dhcp scheduler functional tests
    - [862e297] ovs-agent: prevent ARP requests with faked IP addresses
    - [b04ca9e] Support multiple IPv6 prefixes on internal router ports for an HA Router
    - [c2869b7] OVS-agent: Ignore IPv6 addresses for ARP spoofing prevention
    - [717cf45] Process port IP requests before subnet requests
    - [c07687c] Persist DHCP leases to a local database
    - [8c31107] Block subnet create with mismatched IP versions
    - [6b127ab] Match order of iptables arguments to iptables-save
    - [3d0e369] Add block name to switch config options for MLX plug-ins.
    - [8b32443] Fix neutron tests
    - [95d0985] Limit router gw ports' stateful fixed IPs to one per address family
    - [c2860ba] remove router interface on Arista L3 plugin fails
    - [63c8ea1] Make sure OVS restarts when Exception occurred
    - [4c9a4bf] Block allowed address pairs on other tenants' net
    - [a625244] Spawn RADVD only in the master HA router
    - [1813da4] Router is not unscheduled when the last port is deleted
    - [1c1981e] Handle no ofport in get_vif_port_to_ofport_map
    - [74b0d31] Ensure metadata network works with DVR
    - [58af5e1] Defer creation of router JSON in get_routers RPC
    - [c4d2b8c] Remove double queries in l3 DB get methods
    - [1a46332] Set loading strategy to joined for Routerport/Port

 -- Corey Bryant <corey.bryant@canonical.com>  Mon, 03 Aug 2015 14:30:13 -0400

neutron (1:2015.1.0-0ubuntu1) vivid; urgency=medium

  [ Corey Bryant ]
  * New upstream release for OpenStack kilo. (LP: #1449744)

  [ James Page ]
  * d/control: Add missing dependency on conntrack for neutron-l3-agent
    for HA router configuration now that conntrack has completed MIR
    (LP: #1381450).
  * d/*: wrap-and-sort.

 -- Corey Bryant <corey.bryant@canonical.com>  Thu, 30 Apr 2015 15:29:57 +0200

neutron (1:2015.1~rc1-0ubuntu1) vivid; urgency=medium

  * New upstream milestone release:
    - debian/control: Update dependencies.
    - debian/patches/disable-udev-tests.patch: Dropped no longer needed.
    - debian/patches/fixup-driver-test-execution.patch: Dropped no longer needed.
    - debian/patches/skip-iptest.patch: Skip failing test
    - debian/neutron-plugin-openvswitch-agent.install: Added neutron-ovsvapp-agent binary.
    - debian/neutron-plugin-cisco.install: Added neutron-cisco-apic-service-agent and
      neutron-cisco-apic-host-agent

 -- Chuck Short <zulcss@ubuntu.com>  Wed, 15 Apr 2015 13:59:07 -0400

neutron (1:2015.1~b3-0ubuntu3) vivid; urgency=medium

  * d/tests/*: Disable nec plugin tests due to out-of-archive python
    requirements post decomposition, drop hyperv tests as hyperv agent
    now not part of this package.

 -- James Page <james.page@ubuntu.com>  Tue, 31 Mar 2015 10:58:16 +0100

neutron (1:2015.1~b3-0ubuntu2) vivid; urgency=medium

  * d/control: Drop versioning on runtime dependency for python-neutron-fwaas
    as this creates an circular dependency at build time in neutron-fwaas.

 -- James Page <james.page@ubuntu.com>  Tue, 31 Mar 2015 08:56:54 +0100

neutron (1:2015.1~b3-0ubuntu1) vivid; urgency=medium

  * New upstream milestone release:
    - d/control: Align version requirements with upstream.
    - d/control: Add new dependency on oslo-log.
    - d/p/*: Rebase.
    - d/control,d/neutron-plugin-hyperv*: Dropped, decomposed into
      separate project upstream.
    - d/control,d/neutron-plugin-openflow*: Dropped, decomposed into
      separate project upstream.
    - d/neutron-common.install: Add neutron-rootwrap-daemon and
      neutron-keepalived-state-change binaries.
    - d/rules: Ignore neutron-hyperv-agent when installing; only for Windows.
    - d/neutron-plugin-cisco.install: Drop neutron-cisco-cfg-agent as
      decomposed into separate project upstream.
    - d/neutron-plugin-vmware.install: Drop neutron-check-nsx-config and
      neutron-nsx-manage as decomposed into separate project upstream.
    - d/control: Add dependency on python-neutron-fwaas to neutron-l3-agent.
  * d/pydist-overrides: Add overrides for oslo packages.
  * d/control: Fixup type in package description (LP: #1263539).
  * d/p/fixup-driver-test-execution.patch: Cherry pick fix from upstream VCS
    to support unit test exection in out-of-tree vendor drivers.
  * d/neutron-common.postinst: Allow general access to /etc/neutron but limit
    access to root/neutron to /etc/neutron/neutron.conf to support execution
    of unit tests in decomposed vendor drivers.
  * d/control: Add dependency on python-neutron-fwaas to neutron-l3-agent
    package.

 -- James Page <james.page@ubuntu.com>  Mon, 30 Mar 2015 11:17:19 +0100

neutron (1:2015.1~b2-0ubuntu4) vivid; urgency=medium

  * Trim back plugin tests to those that a) don't have out-of-archive
    dependencies, b) don't rely on external fixtures and c) don't try
    to create runtime directories in /etc/neutron.
  * Refactor plugin tests to use a common test helper, use shortnames for
    core_plugin configuration.
  * Allow services to settle prior to testing to ensure that any failures
    are correctly detected.
  * Grab last 100 lines of neutron log files if any tests fail to aid
    diagnosis.

 -- James Page <james.page@ubuntu.com>  Wed, 18 Mar 2015 21:50:25 +0000

neutron (1:2015.1~b2-0ubuntu3) vivid; urgency=medium

  * Drop patch from previous upload, switch autopkgtests to using mysql
    as the database backend instead as this is supported by upstream.

 -- James Page <james.page@ubuntu.com>  Wed, 18 Mar 2015 16:28:05 +0000

neutron (1:2015.1~b2-0ubuntu2) vivid; urgency=medium

  * d/p/fix-alembic-migrations-with-sqlite.patch: Cherry pick patch from
    Debian to fixup db migrations under sqlite - this is used in
    autopkgtests (LP: #1429739).

 -- James Page <james.page@ubuntu.com>  Wed, 18 Mar 2015 13:40:40 +0000

neutron (1:2015.1~b2-0ubuntu1) vivid; urgency=medium

  [ Corey Bryant ]
  * New upstream release.
    - d/control: Align with upstream dependencies.
    - d/p/disable-udev-tests.patch: Rebased.
    - d/p/pep-0476.patch: Dropped. Fixed upstream.

  [ James Page ]
  * d/neutron-common.install: Drop fwaas_driver.ini and vpnaas.filters, will
    provided by driver specific packages.

 -- Corey Bryant <corey.bryant@canonical.com>  Mon, 16 Feb 2015 09:59:01 +0000

neutron (1:2015.1~b1-0ubuntu7) vivid; urgency=medium

  * d/tests/*: Tidy up DEP-8 tests:
    - Drop linuxbridge and openvswitch tests, replace with ml2 test.
    - Split gateway agents into separate test case, ensure interface
      driver is correctly configured to avoid agent test failures.

 -- James Page <james.page@ubuntu.com>  Tue, 27 Jan 2015 12:22:12 +0000

neutron (1:2015.1~b1-0ubuntu6) vivid; urgency=medium

  * d/neutron-common.dirs: Create policy.d under /etc/neutron on
    install, resolving errors loading service plugins.

 -- James Page <james.page@ubuntu.com>  Wed, 21 Jan 2015 09:20:49 +0000

neutron (1:2015.1~b1-0ubuntu5) vivid; urgency=medium

  * d/neutron-server.upstart.in: Re-introduce and update specific upstart
    configuration for neutron-server daemon due to complexity of loading
    plugin configuration files.
  * d/rules: Exclude disabled agents from --fail-missing clause, fixing
    FTBFS.

 -- James Page <james.page@ubuntu.com>  Wed, 14 Jan 2015 15:03:44 +0000

neutron (1:2015.1~b1-0ubuntu4) vivid; urgency=medium

  * d/control,neutron-lbaas-agent.*
    d/tests/control: Drop LBaaS agent (moved to separate source package).
  * d/control,neutron-*vpn-agent.*,
    d/neutron-common.install: Drop VPN agent (moved to a separate
    source package), drop vpn_agent.ini from neutron-common.

 -- James Page <james.page@ubuntu.com>  Wed, 14 Jan 2015 11:30:32 +0000

neutron (1:2015.1~b1-0ubuntu3) vivid; urgency=medium

  * d/tests: Drop testing of ryu plugin as its no longer packaged.

 -- James Page <james.page@ubuntu.com>  Tue, 13 Jan 2015 12:51:05 +0000

neutron (1:2015.1~b1-0ubuntu2) vivid; urgency=medium

  * Systemd enablement:
    - d/control: Add dh-systemd and openstack-pkg-tools to BD's.
    - d/rules: Enable use of pkgos, tidyup generated init files,
      override targets to deal with neutron-ovs-cleanup task.
    - d/*.init.in: Cherry pick pkgos template configurations from
      Debian neutron package (thanks Thomas), copy and adapt for
      other agents that are not covered by Debian packaging.
    - d/*.upstart.in: Specialize upstart configurations for agents
      which would like neutron-ovs-cleanup to run first.
    - d/*.upstart: Drop in preference to generated files.
    - d/*.service.in: Provide specialized systemd units for
      neutron-ovs-cleanup and neutron-plugin-openvswitch-agent.
  * d/control,compat: Bump debhelper compat level to 9.
  * d/*.logrotate,neutron-common.logrotate: Move to single logrotate
    configuration.
  * d/rules: Correct path for execution of unit tests.

 -- James Page <james.page@ubuntu.com>  Mon, 12 Jan 2015 15:21:31 +0000

neutron (1:2015.1~b1-0ubuntu1) vivid; urgency=medium

  [ Chuck Short ]
  * Open for vivid.
  * d/control: Update bzr branch.
  * d/control: Add python-oslo.serialization build dependency.
  * d/control: Add python-oslotest as a build dependency.
  * d/patches/fix-neutron-configuration.patch: Refreshed
  * Remove ryu plugin.
  * d/control: Add python-oslo.middleware and python-oslo.i18n
    python-oslo.utils, python-testscenarios as depdenencies.

  [ James Page ]
  * d/watch: Update uversionmangle for kilo beta naming.
  * New upstream release
    - d/control: Add python-oslo-context to dependencies.
    - d/p/pep-0476.patch: Deal with PEP-0476 certificate
      chain checking.
  * d/control: Bumped Standards-Version to 3.9.6, no changes.

 -- James Page <james.page@ubuntu.com>  Tue, 06 Jan 2015 14:46:52 +0000

neutron (1:2014.2-0ubuntu1) utopic; urgency=medium

  * New upstream release.

 -- James Page <james.page@ubuntu.com>  Thu, 16 Oct 2014 15:29:53 +0100

neutron (1:2014.2~rc3-0ubuntu1) utopic; urgency=medium

  [ Corey Bryant ]
  * New upstream release candidate.

 -- Chuck Short <zulcss@ubuntu.com>  Wed, 15 Oct 2014 11:23:42 -0400

neutron (1:2014.2~rc2-0ubuntu1) utopic; urgency=medium

  * New upstream release candidate:
    - d/p/*: Refresh.
  * Fixup optimized iptables management by l2 daemons (LP: #1379779):
    - d/neutron-common.install: Install ipset-firewall.filters to support
      use of ipset to optimize firewall rulebase management.
    - d/control: Add ipset to Depends of neutron-common.
  * d/watch: Only match versions starting with digits.

 -- James Page <james.page@ubuntu.com>  Fri, 10 Oct 2014 15:13:44 +0100

neutron (1:2014.2~rc1-0ubuntu1) utopic; urgency=medium

  * New upstream release candidate:
    - d/p/*: Refreshed.
    - d/control: Add python-requests-mock to BD's.
    - d/control: Align versioned requirements with upstream.
  * Transition linuxbridge and openvswitch plugin users to modular
    layer 2 plugin (LP: #1323729):
    - d/control: Mark removed plugin packages as transitional, depend
      on neutron-plugin-ml2, mark oldlibs/extra.
    - d/neutron-plugin-{linuxbridge,openvswitch}.install: Drop.
    - d/control: Depend on neutron-plugin-ml2 for linuxbridge
      agent package.
    - d/neutron-plugin-linuxbridge-agent.upstart: Use ml2 plugin
      configuration files.

 -- James Page <james.page@ubuntu.com>  Fri, 03 Oct 2014 18:45:23 +0100

neutron (1:2014.2~b3-0ubuntu4) utopic; urgency=medium

  * d/control: Add radvd to neutron-l3-agent Depends to support
    IPv6 subnet configurations.
  * d/control: Add keepalived to neutron-l3-agent Depends to support
    HA router configurations (LP: #1371137).
  * d/control,neutron-plugin-opencontrail.install: Add plugin package for
    OpenContrail.
  * d/control,neutron-plugin-nuage.install: Add plugin package for Nuage.

 -- James Page <james.page@ubuntu.com>  Tue, 23 Sep 2014 09:31:51 +0100

neutron (1:2014.2~b3-0ubuntu3) utopic; urgency=medium

  * d/control: Align versioned dependencies to b3 release, wrap-and-sort.
  * d/rules: Re-enable test suite.
  * d/rules: Enable auto-configuration of test concurrency.
  * d/p/*: Refresh.

 -- James Page <james.page@ubuntu.com>  Thu, 18 Sep 2014 13:55:35 +0100

neutron (1:2014.2~b3-0ubuntu2) utopic; urgency=medium

  * debian/control: Fix typo in depdencies.

 -- Chuck Short <zulcss@ubuntu.com>  Wed, 10 Sep 2014 08:48:38 -0400

neutron (1:2014.2~b3-0ubuntu1) utopic; urgency=medium

  * New upstream release.
  * debian/control:
    - Dropped pep8, python-amqplib, python-configobj,
      python-lxml, python-mox,
      python-psutil, python-pyudev, and python-simplejson
    - Added python-keystonestone.
    - Bumped version depdenendices for alembic, python-anyjson,
      python-cliff, python-fixtures, python-keystoneclient,
      python-mock, python-novaclient, python-oslo.config,
      python-pbr, python-requests, python-stevedore,
      and testrepository,
    - Added version depdenencies for python-babel,
      python-hacking, python-httplib2, python-iso8601,
      python-oslo.messaging, python-oslo.db, python-six,
      python-sqlalchemy, python-webob, and python-webtest,
   * debian/neutron-plugin-sriov-agent: Add mellanox SRIOV agent.
   * debian/patches/disable-udev-tests.patch: Updated.
   * debian/rules: Temporarily disable tests.

 -- Chuck Short <zulcss@ubuntu.com>  Tue, 09 Sep 2014 11:56:35 -0400

neutron (1:2014.2~b2-0ubuntu1) utopic; urgency=medium

  * New upstream release.
  * debian/patches/fix-neutron-configuration.patch: Refreshed
  * debian/control:
    - Removed python-d2to1 build dependency.
    - Add python-hacking build dependency.
    - Add python-oslo.messaging as a build dependency.
    - Add python-oslo.db as a build dependency.

 -- Chuck Short <zulcss@ubuntu.com>  Fri, 25 Jul 2014 11:06:46 -0400

neutron (1:2014.2~b1-0ubuntu3) utopic; urgency=medium

  * SECURITY UPDATE: specify /etc/neutron/rootwrap.conf for use with
    nova-rootwrap
    - CVE-2013-1068 (LP: #1185019)

 -- Chuck Short <zulcss@ubuntu.com>  Wed, 18 Jun 2014 12:43:51 -0400

neutron (1:2014.2~b1-0ubuntu2) utopic; urgency=medium

  * debian/tests/neutron-daemons: Dont test neutron-lbaas since
    it needs to be configured properly in order to run the tests.
    (LP: #1240712)

 -- Chuck Short <zulcss@ubuntu.com>  Fri, 13 Jun 2014 10:25:04 -0400

neutron (1:2014.2~b1-0ubuntu1) utopic; urgency=medium

  [ Chuck Short ]
  * debian/control: Open up juno release
  * debian/patches/fix-quantum-configuration.patch: Refreshed
  * debian/patches/disable-udev-tests.patch: Refreshed
  * debian/patches/disable-failing-metaplugin-tests.patch: Dropped
  * debian/patches/skip-lb-test.patch: Dropped
  * debian/patches/skip-ipv6-tests.patch: Dropped
  * debian/control: Add pep8 as a dependency.
  * debian/patches/use-concurrency.patch: Dropped
  * debian/neutron-common.dirs: Add lock directory.
  * debian/neutron-plugin-vmware.install: Dropped neutron-check-nvp-config.
  * debian/rules: Remove last bits of quantum.
  * debian/neutron-common.install: Add neutron-sanity-check.

  [ Adrien Cunin ]
  * Renamed patch debian/patches/fix-{quantum,neutron}-configuration.patch
  * Removed references to Quantum in debian/cron.d/*'s comments
  * Removed debian/NEWS as it was only mentioning the now finished
    quantum/neutron name transition

 -- Chuck Short <zulcss@ubuntu.com>  Thu, 12 Jun 2014 15:10:36 -0400

neutron (1:2014.1-0ubuntu3) utopic; urgency=medium

  * Add allow-stderr autopkgtest restriction for the dpkg error spew.

 -- Martin Pitt <martin.pitt@ubuntu.com>  Tue, 13 May 2014 09:37:40 +0200

neutron (1:2014.1-0ubuntu2) utopic; urgency=medium

  * Rebuild for sqlalchemy 0.9.

 -- Chuck Short <zulcss@ubuntu.com>  Thu, 08 May 2014 11:24:37 -0500


neutron (1:2014.1-0ubuntu1) trusty; urgency=medium

  [ Chuck Short ]
  * New upstream release (LP: #1288245).

 -- James Page <james.page@ubuntu.com>  Thu, 17 Apr 2014 13:04:17 +0100

neutron (1:2014.1~rc2-0ubuntu4) trusty; urgency=medium

  * d/neutron-vpn-agent.upstart: Wait for neutron-ovs-cleanup service to
    start if installed to ensure that Open vSwitch state is cleaned up
    on reboot (LP: #1307208).

 -- James Page <james.page@ubuntu.com>  Mon, 14 Apr 2014 11:07:44 +0100

neutron (1:2014.1~rc2-0ubuntu3) trusty; urgency=medium

  * Fix the Breaks/Replaces from the previous version, as they were
    accidentally added to the wrong package (and with the wrong versioning).

 -- Steve Langasek <steve.langasek@ubuntu.com>  Thu, 10 Apr 2014 23:36:09 +0000

neutron (1:2014.1~rc2-0ubuntu2) trusty; urgency=medium

  * Ensure that VPN and L3 agents are not installed together (LP: #1303876):
    - d/control: Add Conflicts on neutron-l3-agent to neutron-vpn-agent,
      drop dependency from neutron-vpn-agent -> neutron-l3-agent.
    - d/neutron-{common,vpn-agent,l3-agent}.install: Move configuration and
      rootwrap filters to -common package for use by both agent types.
    - d/control: Add appropriate Breaks/Replaces for config file moves.
    - d/neutron-vpn-agent.upstart: Include fwaas_driver.ini on config file
      path inline with l3-agent configuration.
    - d/control: Align Depends of neutron-vpn-agent with neutron-l3-agent.

 -- James Page <james.page@ubuntu.com>  Thu, 10 Apr 2014 14:34:18 +0100

neutron (1:2014.1~rc2-0ubuntu1) trusty; urgency=medium

  [ James Page ]
  * d/neutron-plugin-oneconvergence-agent.upstart: Rename upstart
    configuration to match package name (LP: #1301957).
  * d/neutron-vpn-agent.install: Install missing vpnaas.filters for
    rootwrap (LP: #1303876).

  [ Chuck Short ]
  * New upstream release candidate (LP: #1288245).

 -- Chuck Short <zulcss@ubuntu.com>  Wed, 09 Apr 2014 08:51:40 -0400

neutron (1:2014.1~rc1-0ubuntu1) trusty; urgency=medium

  [ Chuck Short ]
  * debian/rules: Run testr init before tests.
  * debian/patches/disable-udev-tests.patch: Refresh.
  * d/control,neutron-plugin-oneconvergence*: Add One Convergence plugin
    and agent (LP: #1293632).

  [ James Page ]
  * New upstream release candidate (LP: #1288696, #1291535).
  * d/control,neutron-mlnx-plugin{-agent}.install: Split out Mellanox
    plugin configuration from agent package (LP: #1255420).
  * d/control,neutron-{plugin-}{vpn|metering}-agent.*: Drop -plugin from
    metering and vpn agents (they are not plugins) and deal with associated
    change in name of upstart configurations.
  * d/neutron-l3-agent.{install,upstart}: Install fwaas_driver.ini with
    l3-agent and add to config-file path in upstart configuration
    (LP: #1298676).
  * d/neutron-vpn-agent.upstart,control: Include l3_agent.ini on upstart
    config-file path, add dependency on neutron-l3-agent (LP: #1298675).

 -- James Page <james.page@ubuntu.com>  Tue, 01 Apr 2014 16:22:54 +0100

neutron (1:2014.1~b3-0ubuntu1) trusty; urgency=medium

  [ Chuck Short ]
  * New upstream release.
  * debian/rules: Re-enabled tests.
  * debian/patches/requirements.patch: Dropped no longer needed.
  * debian/patches/sql-alchemy-0.8.3-compat.patch: Dropped no longer needed.
  * debian/patches/bump-sqlalchemy-version.patch: Dropped no longer needed.
  * debian/neutron-plugin-vmware.install: Install usr/bin/neutron-nsx-manage.
  * debian/patches/use-concurrency.patch: Set default concurrency to 1.

  [ James Page ]
  * d/control,neutron-plugin-ibm*: Add plugin and agent packages for IBM
    SDN-VE.
  * d/control,neutron-openflow-*: Add agent package for OpenFlow ML2 agent.
  * d/control,neutron-plugin-bigswitch-agent*: Add agent package for
    BigSwitch.
  * d/neutron-plugin-mlnx-agent.{upstart,logrotate}: Correct log path
    and add logrotate configuration (LP: #1284144).

  [ Corey Bryant ]
  * Renamed Nicira NVP plugin to VMware NSX (LP: #1273877):
    - debian/neutron-plugin-*.install: Update path and file for rename
    - debian/tests/*-plugin: Replace nicira-plugin with vmware-plugin
    - debian/control:
      + Change neutron-plugin-nicira to transtional package
      + Add neutron-plugin-vmware package which breaks/replaces
        neutron-plugin-nicira package.

 -- James Page <james.page@ubuntu.com>  Fri, 07 Mar 2014 09:38:32 +0000

neutron (1:2014.1~b2-0ubuntu6) trusty; urgency=medium

  * debian/rules: Temporarily disable testsuite due to upstream breakage.

 -- Chuck Short <zulcss@ubuntu.com>  Thu, 06 Feb 2014 08:33:08 -0500

neutron (1:2014.1~b2-0ubuntu5) trusty; urgency=medium

  * debian/patches/disable-udev-tests.patch: Skip more tests
    because of udev failures.
  * debian/patches/skip-ipv6-tests.patch: Skip tests that fail
    on the buildds due to ipv6.

 -- Chuck Short <zulcss@ubuntu.com>  Mon, 03 Feb 2014 09:02:45 -0500

neutron (1:2014.1~b2-0ubuntu4) trusty; urgency=medium

  * debian/rules: Really run_tests.sh.

 -- Chuck Short <zulcss@ubuntu.com>  Thu, 30 Jan 2014 11:44:21 -0500

neutron (1:2014.1~b2-0ubuntu3) trusty; urgency=medium

  * debian/rules: Switch back to run_test.sh since locking
    issues have been fixed.

 -- Chuck Short <zulcss@ubuntu.com>  Thu, 30 Jan 2014 10:49:22 -0500

neutron (1:2014.1~b2-0ubuntu2) trusty; urgency=medium

  * debian/patches/skip-lb-test.patch: Skipped lb configuration
    test.

 -- Chuck Short <zulcss@ubuntu.com>  Mon, 27 Jan 2014 12:01:50 -0500

neutron (1:2014.1~b2-0ubuntu1) trusty; urgency=low

  [ James Page ]
  * Switch to using Modular Layer 2 plugin by default:
    - d/control,neutron-plugin-ml2.install: Add ML2 plugin package
      (LP: #1243147).
    - d/p/fix-quantum-configuration,d/control,d/neutron-server.default:
      Switch to using the ML2 plugin by default.
    - d/control,neutron-plugin-openvswitch-agent:
      Use neutron-plugin-ml2 and configuration for openvswitch-agent.
  * d/neutron-plugin-mlnx-agent.upstart: Reference correct configuration
    file (LP: #1257732).
  * Add neutron-ovs-cleanup upstart configuration for OVS plugin
    (LP: #1249708):
    - d/rules: Install new configuration in neutron-plugin-openvswitch-agent
      package, don't restart on install/upgrade (only needed for reboots).
    - d/neutron-plugin-openvswitch-agent.upstart: Ensure startup happens
      after neutron-ovs-cleanup.
    - d/neutron-{l3|dhcp}-agent.upstart: If neutron-ovs-cleanup job is
      installed, wait for it to reach running state prior to starting
      agents.
  * d/control: Add versioned BD/Depends on python-psutil >= 0.6.1.
  * d/p/requirements.patch: Drop upper version boundary for psutil for
    compatibility with Trusty.
  * d/p/requirements.patch: Lift upper boundary for WebOb to < 1.4.
  * d/p/disable-failing-metaplugin-tests.patch: Disable metaplugin tests that
    are currently failing.
  * d/p/disable-ml2-notification-tests.patch: Dropped, tests now pass.
  * d/rules: Fail package build on unit test failures.
  * d/p/disable-failing-cisco-test.patch: Disable failing Cisco mechanism test.
  * d/control,d/p/remove-jsonrpclib.patch: Add BD on python-jsonrpclib and drop
    patch that excludes it from requirements.txt.

  [ Chuck Short ]
  * New upstream release.
  * debian/rules: Run testr directly
  * debian/patches/sql-alchemy-0.8.3-compat.patch: Fix tests sqlalchemy 0.8.3
    compat.
  * debian/neturon-nicira.install: Add usr/bin/neutron-check-nsx-config.

 -- Chuck Short <zulcss@ubuntu.com>  Fri, 24 Jan 2014 09:17:12 -0500

neutron (1:2014.1~b1-0ubuntu1) trusty; urgency=low

  [ Chuck Short ]
  * New upstream release.
  * debian/control: open icehouse release.

  [ James Page ]
  * debian/patches: Refresh patches against upstream master.
  * debian/control: Drop quantum-* transitional packages, no longer needed.

 -- Chuck Short <zulcss@ubuntu.com>  Thu, 05 Dec 2013 11:40:39 -0500

neutron (1:2013.2-0ubuntu1) saucy; urgency=low

  * New upstream release (LP: #1236462).

 -- Chuck Short <zulcss@ubuntu.com>  Thu, 17 Oct 2013 10:52:39 -0400

neutron (1:2013.2~rc3-0ubuntu1) saucy; urgency=low

  * New upstream release candidate (LP: #1240665).

 -- Chuck Short <zulcss@ubuntu.com>  Wed, 16 Oct 2013 15:37:02 -0400

neutron (1:2013.2~rc2-0ubuntu1) saucy; urgency=low

  * New upstream release candidate (LP: #1239156).

 -- James Page <james.page@ubuntu.com>  Sat, 12 Oct 2013 16:51:28 +0100

neutron (1:2013.2~rc1-0ubuntu2) saucy; urgency=low

  * d/tests/control,neutron-server: Limit neutron-server tests to core
    neutron daemons to avoid tests failures for plugin agents which don't
    start correctly without additional configuration.

 -- James Page <james.page@ubuntu.com>  Thu, 03 Oct 2013 23:05:05 +0100

neutron (1:2013.2~rc1-0ubuntu1) saucy; urgency=low

  [ Yolanda Robla ]
  * debian/tests: added testing agents

  [ Chuck Short ]
  * debian/patches/disable-udev-tests.patch: Refreshed.
  * debian/patches/disable-ml2-notification-tests.patch: Refreshed.
  * debian/control:
    - Dropped python-setuptools-git python-netifaces, and python-nose from
      build dependencies.
    - Dropped python-configobj, python-gflags from binary dependencies.
    - Added build python-requests python-six, and python-jinja2 build
      dependencies.
    - Added versioned dependencies for python-amqplib,
      python-pbr, python-novaclient, python-cliff,
      python-testtools, and python-eventlet.
    - Bumped versioned depends for python-stevedore, pyhton-novaclient,
      python-oslo.config, and testrepository

  [ James Page ]
  * New upstream release candidate:
    - d/patches: Refreshed.
  * d/rules: unpatch/patch neutron.conf around test execution to ensure that
    as many tests as possible actually pass.

 -- James Page <james.page@ubuntu.com>  Thu, 03 Oct 2013 15:18:04 +0100

neutron (1:2013.2~b3-0ubuntu6) saucy; urgency=low

  * debian/rules: Dont ftbfs the tests if they fail.

 -- Chuck Short <zulcss@ubuntu.com>  Tue, 10 Sep 2013 20:37:18 -0400

neutron (1:2013.2~b3-0ubuntu5) saucy; urgency=low

  * debian/tests/neutron-daemons: Fix typo.
  * debian/rules: FTBFS if testsuite fails.

 -- Chuck Short <zulcss@ubuntu.com>  Tue, 10 Sep 2013 17:27:25 -0400

neutron (1:2013.2~b3-0ubuntu4) saucy; urgency=low

  * debian/patches/remove_jsonrpclib.patch: Remove jsonrpclib
    its not needed other than the arista driver.

 -- Chuck Short <zulcss@ubuntu.com>  Tue, 10 Sep 2013 15:19:22 -0400

neutron (1:2013.2~b3-0ubuntu3) saucy; urgency=low

  * debian/tests: Fixed autopkg tests.

 -- Chuck Short <zulcss@ubuntu.com>  Tue, 10 Sep 2013 12:10:05 -0400

neutron (1:2013.2~b3-0ubuntu2) saucy; urgency=low

  * debian/control, debian/neutron-plugin-vpn-agent.install,
    debian/neutron-plugin-vpn-agent.install: Add vpn agent.
  * debian/control, debian/usr/bin/neutron-metering-agent.install,
    debian/usr/bin/neutron-metering-agent.install: Add metering agent.

 -- Chuck Short <zulcss@ubuntu.com>  Mon, 09 Sep 2013 22:35:59 -0400

neutron (1:2013.2~b3-0ubuntu1) saucy; urgency=low

  [ Chuck Short ]
  * New upstream release.
  * debian/patches/fix-quantum-configuration.patch: Refreshed.
  * debian/patches/neutron-conf.patch: Dropped.
  * debian/patches/ignore-quantum-binaries.patch: Dropped
  * debian/control: Add python-babel as a build depends.
  * debian/neutron-common.install: Add neutron-usage-audit binary.
  * debian/rules: Pass the tests even if it fails, temporary measure
    until we figure out why the tests fail.

  [ Adam Gandelman ]
  * debian/rules: Limit testr concurrency to 1 CPU.
  * debian/patches: Refresh.

  [ James Page ]
  * d/*.upstart: Added respawn stanza (LP: #1170393), tidied
    descriptions and rationalized stop on stanzas to be consistent.
  * d/neutron-dhcp-agent.install: Drop neutron-dhcp-agent-dnsmasq-lease-
    update inline with upstream.
  * d/rules: Ignore deprecated quantum binaries when checking for
    missing files.
  * d/control: Update/add versioned depends for upgrades:
    - python-anyjson >= 0.3.3
    - python-stevedore >= 0.9
    - python-oslo.config >= 1:1.2.0
    - python-keystoneclient >= 1:0.2.0
  * d/*: Wrap and sort.

 -- Chuck Short <zulcss@ubuntu.com>  Mon, 09 Sep 2013 13:12:57 -0400

neutron (1:2013.2~b2-0ubuntu3) saucy; urgency=low

  * d/p/neutron-conf.patch: Cherry picked commit from upstream VCS which
    fixes a number of 'quantum' references across all configuration files.
  * d/neutron_sudoers: Remove typo to re-enable passwordless sudo for neutron.
  * d/p/fix-quantum-conf.patch: Enable use of neutron-rootwrap by default,
    fixup problem with use of /var/lib/quantum for keystone signing_dir.

 -- James Page <james.page@ubuntu.com>  Wed, 24 Jul 2013 16:09:08 +0100

neutron (1:2013.2~b2-0ubuntu2) saucy; urgency=low

  * d/neutron-server.upstart: Execute correct server binary, fixup
    use of flags in /etc/default/neutron-server.
  * d/p/bump-sqlalchemy-version.patch: Support SQLAlchemy >= 0.8 until
    upstream catches up.
  * Re-jig test disablement patches:
    - d/p/disable-udev-tests.patch: Disable tests that use udev as it
      is not always available.
    - d/p/disable-ml2-notification-tests.patch: Disable failing ML2 plugin
      tests pending further investigation.
  * d/p/fix-quantum-configuration.patch: Remove rej and orig cruft, re-added
    missing default core_plugin configuration.
  * d/control: Drop pep8 from BD's, no longer required.

 -- James Page <james.page@ubuntu.com>  Wed, 24 Jul 2013 11:41:56 +0100

neutron (1:2013.2~b2-0ubuntu1) saucy; urgency=low

  [ Chuck Short ]
  * New upstream version.
  * debian/patches/fix-quantum-configuration.patch: Refreshed
  * Renamed quantum -> neutron inline with upstream:
    - debian/neutron*.install: Update paths and files for rename.
    - debian/cron.d: Update for new neutron names.
    - debian/control:
      + Add transtional packages.
      + Add breaks/replaces with previous versions of quantum.
  * debian/patches/fix-ubuntu-tests.patch: Refreshed
  * debian/patches/ignore-quantum-binaries.patch: Don't install quantum
    binaries.
  * Add new mlnx agent package.

  [ James Page ]
  * d/control: Update VCS fields for new branch locations.
  * d/NEWS: Let users know they need to migrate configuration manually as part
    of the quantum->neutron rename.
  * d/neutron-common.install: Include rootwrap for Xen dom0 installs.

  [ Adam Gandelman ]
  * debian/control: Set minimum python-kombu version >= 2.5.12.

 -- Chuck Short <zulcss@ubuntu.com>  Fri, 19 Jul 2013 12:11:18 -0400

quantum (1:2013.2~b1-0ubuntu2) saucy; urgency=low

  [ Adam Gandelman ]
  * debian/control:
    - Add version requirement to python-stevedore (>= 0.8), also add to
      python-quantum depends.
    - Add version requirement to python-fixtures (>= 0.3.12).
  * debian/patches/*: Refreshed.

  [ Yolanda Robla ]
  * debian/tests: added autopkg tests

  [Chuck Short]
  * debian/patches/fix-ubuntu-tests.patch: Rediff to skip tests
    that were randomly failing in the PPAS or locally.

 -- Chuck Short <zulcss@ubuntu.com>  Wed, 19 Jun 2013 12:06:15 -0500

quantum (1:2013.2~b1-0ubuntu1) saucy; urgency=low

  * New upstream release.
  * debian/patches/fix-quantum-configuration.patch: Refreshed
  * debian/control: Add testrepository.
  * debian/control: Add subunit.
  * debian/control: Add python-d21o1 and python-pbr as build-depends.
  * debian/control: Add python-stevedore.

 -- Chuck Short <zulcss@ubuntu.com>  Fri, 31 May 2013 09:37:25 -0500

quantum (1:2013.1-0ubuntu2) raring; urgency=low

  * Fix invalid multi-line cron jobs (LP: #1170312):
    - d/cron.d/*: Consolidate jobs into a single command line, set syntax
      highlighting to type 'crontab'.

 -- James Page <james.page@ubuntu.com>  Mon, 22 Apr 2013 15:58:12 +0100

quantum (1:2013.1-0ubuntu1) raring; urgency=low

  * New upstream release.

 -- Chuck Short <zulcss@ubuntu.com>  Thu, 04 Apr 2013 14:03:41 -0500

quantum (1:2013.1~rc2-0ubuntu1) raring; urgency=low

  * New upstream release.

 -- Chuck Short <zulcss@ubuntu.com>  Tue, 26 Mar 2013 08:33:56 -0500

quantum (1:2013.1~rc1-0ubuntu1) raring; urgency=low

  [ Chuck Short ]
  * debian/patches/fix-quantum-configuration.patch: Refreshed
  * debian/control: Add python-testtools and python-fixtures a build-dep.
  * debian/control: Drop python-gflags no longer needed.
  * debian/control: Drop python-unittest2 no longer needed.

  [ James Page ]
  * New upstream release candidate.
  * d/watch: Update uversionmangle to deal with upstream versioning
    changes, remove tarballs.openstack.org.
  * d/rules: Disable PEP-8 tests until fixed upstream.
  * d/control,quantum-plugin-midonet.install: Added plugin package for
    Midonet.
  * d/control,quantum-lbaas-*: Added Load Balancing as-a Service agent
    package.
  * d/control: Bumped Standards-Version, no changes.
  * d/p/fix-quantum-configuration.patch: Added midonet sqlite path to
    patch, fixed up linuxbridge path.
  * d/p/fix-ubuntu-tests.patch: Re-added skipTest for linuxbridge tests
    that attempt to setup udev monitors.
  * d/quantum-metadata-agent.*: Refactor metadata-agent into separate
    package and add Depends from quantum-l3-agent and quantum-dhcp-agent.
  * d/quantum-plugin-nicira.install: Add quantum-check-nvp-config binary.
  * d/control: Add iputils-arping to quantum-l3-agent Depends (LP: #1153066).
  * d/control: python-oslo-config -> python-oslo.config.
  * d/control: Bump python-quantumclient >= 1:2.2.0 inline with upstream.

 -- James Page <james.page@ubuntu.com>  Fri, 15 Mar 2013 09:37:28 +0000

quantum (2013.1.g3-0ubuntu1) raring; urgency=low

  [ Adam Gandelman ]
  * debian/patches/fix-quantum-configuration.patch: Refreshed and update to
    reflect new global root_wrap configuration defined only in
    /etc/quantum/quantum.conf.
  * debian/patches/fix-ubuntu-tests.patch: Refreshed, added skipTests for
    linuxbridge tests that attempt to setup udev monitors.
  * debian/{control, quantum-server.install}: Drop quantum-ns-metadata-proxy,
    quantum-metadata-agent, quantum-debug from quantum-server package and set a
    Break/Replaces on the last quantum-server package that shipped them.
    (LP: #1112203)
  * debian/{control, quantum-plugin-nec.install}:  Drop rootwrap filters,
    only install /w the agent.
  * debian/control: Add Breaks/Replaces between quantum-plugin-nec and new
    quantum-plugin-nec-agent.

  [ Yolanda Robla ]
  * debian/patches: refreshed patches

  [ James Page ]
  * d/p/fix-quantum-configuration.patch: Add root_wrap helper to AGENT
    section of /etc/quantum/quantum.conf to support new global configuration.
  * d/control,quantum-plugin-{bigswitch,brocade,plumgrid}.install: Add new
    plugin packages for BigSwitch, Brocade, Hyper-V and PLUMgrid.
  * d/p/fix-quantum-configuration.patch: Set sqlite location for new plugins.
  * d/control,quantum-plugin-nec-agent.*: Add new plugin agent package for NEC.
  * d/quantum-common.install: Added new binaries and common rootwrap.d config.
  * d/control: Removed VCS fields, updated maintainer.
  * Wrapped and sorted debian/*.
  * d/control: Add BD on python-oslo-config.
  * d/control: Add BD on python-netifaces to fix RYU unit tests.

  [ Chuck Short ]
  * New upstream release.

 -- Chuck Short <zulcss@ubuntu.com>  Fri, 22 Feb 2013 09:54:36 -0600

quantum (2013.1~g2-0ubuntu1) raring; urgency=low

  [ Chuck Short ]
  * New upstream version.
  * debian/patches/fix-quantum-configuration.patch: Refreshed.

  [ Yolanda Robla ]
  * debian/quantum-l3-agent.quantum-metadata-agent.upstart: Add
    upstart configuration for Metadata Agent.
  * debian/quantum-l3-agent.install: Added quantum-ns-metadata-proxy,
    quantum-metadata-agent and metadata_agent.ini.
  * debian/patches/fix-quantum-configuration.patch: Update rootwrap
    configuration in metadata_agent.ini file.
  * debian/changelog: Updated package version
  * d/p/fix-quantum-configuration.patch: refresh patches
  * debian/patches/fix-ubuntu-tests.patch: Refreshed.
  * debian/control: added python-novaclient dependency

  [ James Page ]
  * d/*.install: Install entry points from bin directory instead
    of easy-install ones generated during the package build process
    (LP: #1085038).
  * d/control: Drop BD on python-dev-all; its not required.
  * d/rules: Install multiple upstart configurations for quantum-l3-agent.
  * d/control: Tidy package descriptions.
  * d/*.postrm: Drop as debhelper will generate update-rc.d calls in
    maintainer scripts if required.
  * d/quantum-common.postinst: Tweak permissions setting so that /etc/quantum
    is not owned/writable by the quantum user, ensure that /etc/quantum/rootwrap*
    is owned by root:root.
  * d/*agent*.postinst: Dropped as permissions now correctly set in
    quantum-common.
  * d/patches/fix-quantum-configuration.patch: Re-add dropped fixes rootwrap and
    sqlite defaults for all plugins.
  * d/control: Added new BD on alembic (>= 0.4.1~), version python-mock >= 1.0b1.

  [ Maru Newby ]
  * debian/control: Remove unnecessary openvswitch-vswitch dependency
    from quantum-plugin-openvswitch (LP: #1076747).

 -- Yolanda Robla <yolanda.robla@canonical.com>  Tue, 22 Jan 2013 11:40:00 +0100

quantum (2013.1~g1-0ubuntu1) raring; urgency=low

  [ Adam Gandelman ]
  * debian/patches/*: Refreshed for opening of Grizzly.

  [ Chuck Short ]
  * New upstream release.
  * debian/rules: FTFBS if there is missing binaries.
  * debian/quantum-server.install: Add quantum-debug.

 -- Chuck Short <zulcss@ubuntu.com>  Fri, 23 Nov 2012 09:43:14 -0600

quantum (2012.2-0ubuntu1) quantal; urgency=low

  [ Chuck Short ]
  * New upstream release.

  [ Adam Gandelman ]
  * debian/cron.d/quantum-{l3, dhcp]-agent-netns-cleanup: Schedule hourly
    cleanups of leaked Quantum network namespsaces using the
    quantum-netns-cleanup utility.

 -- Chuck Short <zulcss@ubuntu.com>  Thu, 27 Sep 2012 13:19:33 -0500

quantum (2012.2~rc3-0ubuntu1) quantal; urgency=low

  * New upstream release.

 -- Chuck Short <zulcss@ubuntu.com>  Wed, 26 Sep 2012 15:14:31 -0500

quantum (2012.2~rc2-0ubuntu1) quantal; urgency=low

  [ Adam Gandelman ]
  * debian/quantum-server.{default, upstart}: Use default file to specify
    path to plugin config, which is passed to quantum-server as
    '--config-file' during startup. (LP: #1009294)
  * debian/control:
    - Remove quantum-server's dependency on 'quantum-plugin'.
    - Specify >= 1:0.1.0.1-0ubuntu1 requirement for python-quantumclient.
    - Add dnsmasq dependencies to quantum-dhcp-agent Depends.

  [ Chuck Short ]
  * New upstream version.
  * debian/patches/fix-ubuntu-tests.patch: Refreshed.

 -- Chuck Short <zulcss@ubuntu.com>  Fri, 21 Sep 2012 13:01:18 -0500

quantum (2012.2~rc1-0ubuntu1) quantal; urgency=low

  [ Adam Gandelman ]
  * debain/*.postrm: Fix argument-less calls to update-rc.d, redirect
    to /dev/null.  (LP: #1047560)
  * debian/quantum-server.upstart: Invoke start-stop-daemon properly.
    (LP: #1047404)
  * debain/*.postrm, *.upstart: Ensure files are named for corresponding
    agent package, not plugin package.
  * debian/control:
    - Group agents with plugins.
    - Fix some copy/paste mistakes.
    - Set dependencies between agents and corresponding plugins.
    - Recommend quantum-plugin-openvswitch for quantum-server.
    - Require the same version of quantum-common and python-quantum.
    - Add quantum-netns-cleanup utility to quantum-common.
  * debian/patches/fix-quantum-configuration.patch: Use correct database
    for linuxbridge plugin, use OVS plugin by default, call quantum-rootwrap
    correctly. (LP: #1048668)
  * Fix all use of /usr/sbin, things should go in /usr/bin.
  * Remove dhcp and l3 plugins, they are not actually plugins.
  * Rename packages quantum-plugin-{l3, dhcp}-agent to
    quantum-{l3, dhcp}-agent.
  * debain/quantum-*-agent.upstart: Specify config files as a
    parameter to --config-file, specify log files for all.
  * debian/*.logrotate: Add logrotate configs for server and agents.
  * Install quantum_sudoers with quantum-common, not quantum-server.
  * Install rootwrap filters only with the packages that require them.
  * debian/*-agent.upstart: Specify --config-file=/etc/quantum/quantum.conf
    in addition to plugin-specific config.  Specify log files for all agents.
  * Allow group 'adm' read access to /var/log/quantum.
  * debian/quantum-server.postinst: Drop, all has been moved to quantum-common.
  * Add packaging for quantum-plugin-nec.

  [ Chuck Short ]
  * New usptream release.

 -- Chuck Short <zulcss@ubuntu.com>  Wed, 12 Sep 2012 13:41:20 -0500

quantum (2012.2~rc1~20120907.1154-0ubuntu1) quantal; urgency=low

  [ Adam Gandelman ]
  * debian/control: Add missing python-keystone dependency.
  * wrap-and-sort.

  [ Chuck Short ]
  * debian/rules:
    - Run testsuite on build.
    - Use get-orig-source.
    - Add python-amqplib, python-anyjson, python-httplib2, python-iso8601,
      python-kombu, python-lxml, python-netadr, python-pyudev to build depends
      and run time deps.
    - Add python-mock, python-mox, and python-unitest2 to build deps.
    - Add adduser as a dep to quantum-common.
  * debian/control: Bump standards version to 3.9.3
  * debian/quantum-common.install: Add missing configuration files.
    (LP: #988999)
  * debian/quantum-plugin-linuxbridge.install: Make isntallable.
  * Add manpages: gratitously ripped from debian.
  * Fix up lintian warnings. (LP: #1025203), (LP: #1021921)
  * Add metaplugin plugin.
  * debian/patches/fix-namespace.patch: Dropped it was causing
    python namespace issues.
    (LP: #1045064)
  * debian/*.upstart:
    - Specify configuration file and log directory.
    - Start on the right transition.
  * debian/rules:
    - Allow to disable testsuite.
    - Dont fail if the testsuite fails.
  * debian/patches/fix-quantum-configuration.patch: Fix configuration files.
  * Add packaging for quantum-plugin-l3 and quantum-plugin-l3-agent
  * Add packaging for quantum-plugin-dhcp-agent and quantum-plugin-dchp-agent
  * debian/patches/fix-ubuntu-tests.patch: Fix testsuite failures.

  [ Soren Hansen ]
  * Update debian/watch to account for symbolically named tarballs and
    use newer URL.
  * Add python-configobj as a build and run time dependency. Recently added
    tests need it, and the Cisco plugin has needed it for a while.
  * Fix Launchpad URLs in debian/watch.

 -- Chuck Short <zulcss@ubuntu.com>  Fri, 07 Sep 2012 18:50:09 -0500

quantum (2012.2~f3-0ubuntu1~cloud0) precise-folsom; urgency=low

  * New upstream release.

 -- Chuck Short <zulcss@ubuntu.com>  Fri, 17 Aug 2012 10:42:58 -0500

quantum (2012.2~f2-0ubuntu1~cloud0) precise-folsom; urgency=low

  [ Chuck Short ]
  * New upstream release.

  [ Adam Gandelman ]
  * debian/control, pydist-overrides: Add python-setuptools-git as a
    Build-Depends, override as necessary.

 -- Chuck Short <zulcss@ubuntu.com>  Fri, 06 Jul 2012 12:41:43 -0400

quantum (2012.2~f1-0ubuntu1~cloud0) precise-folsom; urgency=low

  [ Chuck Short ]
  * New upstream release.
  * Add missing upsart jobs for agents.
  * Add sudo wrapper for quantum-rootwrap. (LP: #999142)

  [ Adam Gandelman ]
  * debian/control: Fix spacing issues that cause mk-build-deps to fail.
  * debian/quantum-server.install: Install new plugins config directory
    instead of old .ini.

 -- Chuck Short <zulcss@ubuntu.com>  Fri, 22 Jun 2012 12:49:23 -0400

quantum (2012.1-0ubuntu1) precise; urgency=low

  [Adam Gandelman]
  * Open precise-folsom-proposed.
  * Merge with current precise-folsom-folsom-proposed.

  [Chuck Short]
  * New upstream release.
  * Add missing upsart jobs for agents.
  * Add sudo wrapper for quantum-rootwrap. (LP: #999142)

 -- Chuck Short <zulcss@ubuntu.com>  Fri, 01 Jun 2012 10:26:49 -0400

quantum (2012.1-0ubuntu4) precise; urgency=low

  * debian/control: Add breaks replaces since files have moved around.
  * Fix typo in upstart job.

 -- Chuck Short <zulcss@ubuntu.com>  Mon, 23 Apr 2012 11:23:38 -0400

quantum (2012.1-0ubuntu3) precise; urgency=low

  * Split out agents into its own packages. (LP: #979192)
    Thanks to Ghe Rivero.
  * Add upstart job. (LP: #979190)
  * Fix installation issues. (LP: #979159)

 -- Chuck Short <zulcss@ubuntu.com>  Thu, 12 Apr 2012 13:39:06 -0400

quantum (2012.1-0ubuntu2) precise; urgency=low

  * Fix lintian warnings about empty packages.

 -- Chuck Short <zulcss@ubuntu.com>  Fri, 06 Apr 2012 22:14:42 -0400

quantum (2012.1-0ubuntu1) precise; urgency=low

  * New upstream release.

 -- Chuck Short <zulcss@ubuntu.com>  Thu, 05 Apr 2012 11:07:46 -0400

quantum (2012.1~rc2-0ubuntu1) precise; urgency=low

  *  New upstream release:
     - debian/quantum-plugin-{ryu,openvswitch}.install:
       Install agents.

 -- Chuck Short <zulcss@ubuntu.com>  Tue, 03 Apr 2012 20:29:11 -0400

quantum (2012.1~rc1-0ubuntu5) precise; urgency=low

  * Add missing files. (LP: #972019, LP: #971981, LP: #960731)

 -- Chuck Short <zulcss@ubuntu.com>  Mon, 02 Apr 2012 20:29:29 -0400

quantum (2012.1~rc1-0ubuntu4) precise; urgency=low

  * Make quantum installable again (LP: #965551):
    - debian/control: quantum-server depends on quantum-common.
    - debian/control: Add python-quantumclient dependency.
    - debian/upstart: Rename and update upstart job.
    - Fix typos in debian/quantum-common.postinst.

 -- Chuck Short <zulcss@ubuntu.com>  Fri, 30 Mar 2012 14:14:42 -0400

quantum (2012.1~rc1-0ubuntu3) precise; urgency=low

  * debian/control: Fix spelling typos. (LP: #960713)

 -- Paolo Rotolo <paolorotolo@ubuntu-it.org>  Fri, 23 Mar 2012 21:35:54 +0100

quantum (2012.1~rc1-0ubuntu2) precise; urgency=low

  * debian/control: Fix spelling typos.
  * debian/upstart: Fix typo in upstart job
  * debian/control: Rename quantum to quantum-server again.
  * debian/control: Fix empty plugins.
  * debian/upstart: use start-stop-daemon in upstart job.
  * debian/patches/fix-namespace.patch: Fix namespace patch
  * debian/control: Update vcs info. (LP: #960690)

 -- Chuck Short <zulcss@ubuntu.com>  Tue, 20 Mar 2012 13:58:24 -0400

quantum (2012.1~rc1~20120316.764-0ubuntu1) precise; urgency=low

  * New upstream release.
  * debian/watch: Watch correct URL

 -- Adam Gandelman <adamg@canonical.com>  Fri, 16 Mar 2012 12:04:48 -0700

quantum (2012.1~e4-0ubuntu1) precise; urgency=low

  * New upstream release.
  * debian/rules: Take in account the new build changes.
  * debian/quantum-server.install: Install the right files due to
    build changes.
  * Client no longer is a part of quantum.
  * debian/control: Add python-lxml
  * Add ryu and niciria plugins.
  * debian/rules: Run right tests script.

 -- Chuck Short <zulcss@ubuntu.com>  Mon, 05 Mar 2012 09:47:22 -0500

quantum (2012.1~e2+git20120112-0ubuntu1) precise; urgency=low

  * New upstream release.
  * debian/rules:
    - Fix git snapshot creation.
    - Fix running test suite during the build.
  * debian/control: Add adduser for quantum-server.
  * debian/quantum-plugin-{cisco,openvswitch}.install: Install
    everything needed for the plugins.

 -- Chuck Short <zulcss@ubuntu.com>  Thu, 12 Jan 2012 04:19:33 -0500

quantum (2012.1~e2-0ubuntu2) precise; urgency=low

  * debian/control: Build for architecture all.

 -- Chuck Short <zulcss@ubuntu.com>  Mon, 19 Dec 2011 10:28:16 -0500

quantum (2012.1~e2-0ubuntu1) precise; urgency=low

  * New upstream release.
  * debian/rules: Add alternate get-orig-source.
  * debian/patches/fix-version.patch: Removed no longer needed.
  * Fix lintian warnings.

 -- Chuck Short <zulcss@ubuntu.com>  Fri, 16 Dec 2011 15:26:41 -0500

quantum (2012.1~e2~20111209.f8152-0ubuntu1) precise; urgency=low

  * New upstream release.
  * debian/rules, debian/README.Source: Add support fo generating
    new tarballs from git since tarball snapshots are not available
    from jenkins yet.
  * debian/rules: Update for new build system.
  * debian/rules: Clean up files when running clean.
  * debian/quantum-server.install, debian/quantum-server.dirs,
    debian/quantum-plugins.*: Update for build system changes.
  * debian/quantum-server.postinst: Fix user creation.
  * debian/rules: Enable testsuite when building.
  * Fix lintian errors (LP: #899352)
  * debian/patches/fix-quantum-version.patch: Fix generating *.pyc
    when trying to build.

 -- Chuck Short <zulcss@ubuntu.com>  Fri, 09 Dec 2011 15:31:35 -0500

quantum (2012.1~e1-0ubuntu1) precise; urgency=low

  * Initial release.

 -- Chuck Short <zulcss@ubuntu.com>  Fri, 18 Nov 2011 15:29:53 -0500<|MERGE_RESOLUTION|>--- conflicted
+++ resolved
@@ -1,14 +1,10 @@
-<<<<<<< HEAD
-neutron (1:2015.1.2-0ubuntu1~cloud0calico1.2.1+1) trusty; urgency=medium
+neutron (1:2015.1.2-0ubuntu2~cloud0calico1.2.1+1) trusty; urgency=medium
 
   * Rebase Calico Neutron changes onto new upstream release
 
  -- Matt Dupre <matt@projectcalico.org>  Thu, 26 Nov 2015 12:54:03 +0000
 
-neutron (1:2015.1.2-0ubuntu1~cloud0) trusty-kilo; urgency=medium
-=======
 neutron (1:2015.1.2-0ubuntu2~cloud0) trusty-kilo; urgency=medium
->>>>>>> 7fb056b0
 
   * New package for the Ubuntu Cloud Archive.
 
