--- conflicted
+++ resolved
@@ -1,10 +1,3 @@
-<<<<<<< HEAD
-neutron (1:2014.1.5-0ubuntu3calico1.2.1+1) trusty; urgency=medium
-
-  * Re-release Calico version after merging new Ubuntu packaging updates
-
- -- Neil Jerram <Neil.Jerram@metaswitch.com>  Mon, 07 Mar 2016 12:02:29 +0000
-=======
 neutron (1:2014.1.5-0ubuntu4) trusty; urgency=medium
 
   * neutron-openvswitch-agent stuck on 'q-agent-notifier-port-update_fanout-x'
@@ -13,7 +6,12 @@
     - d/p/fix-neutron-agent-fanout-queue-not-found-loop.patch
 
  -- Hui Xiang <hui.xiang@canonical.com>  Mon, 25 Jan 2016 15:25:13 +0800
->>>>>>> ebd7544b
+
+neutron (1:2014.1.5-0ubuntu3calico1.2.1+1) trusty; urgency=medium
+
+  * Re-release Calico version after merging new Ubuntu packaging updates
+
+ -- Neil Jerram <Neil.Jerram@metaswitch.com>  Mon, 07 Mar 2016 12:02:29 +0000
 
 neutron (1:2014.1.5-0ubuntu3) trusty; urgency=medium
 
